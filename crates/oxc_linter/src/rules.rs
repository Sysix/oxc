--- conflicted
+++ resolved
@@ -537,12 +537,9 @@
     eslint::max_classes_per_file,
     eslint::max_lines,
     eslint::max_params,
-<<<<<<< HEAD
     eslint::new_cap,
-=======
     eslint::no_nested_ternary,
     eslint::no_labels,
->>>>>>> 37c99596
     eslint::no_restricted_imports,
     eslint::no_object_constructor,
     eslint::no_duplicate_imports,
