use ignore::gitignore::GitignoreBuilder;
use oxc_diagnostics::OxcDiagnostic;
use oxc_macros::declare_oxc_lint;
use oxc_span::{CompactStr, Span};
use regex::Regex;
use rustc_hash::FxHashMap;
use serde::{de::Error, Deserialize, Deserializer};
use serde_json::Value;
use std::borrow::Cow;

use crate::{
    context::LintContext,
    module_record::{ExportEntry, ExportImportName, ImportEntry, ImportImportName, NameSpan},
    rule::Rule,
    ModuleRecord,
};

fn diagnostic_with_maybe_help(span: Span, msg: String, help: Option<CompactStr>) -> OxcDiagnostic {
    if let Some(help) = help {
        return OxcDiagnostic::warn(msg).with_help(help).with_label(span);
    }

    OxcDiagnostic::warn(msg).with_label(span)
}

fn diagnostic_path(span: Span, help: Option<CompactStr>, source: &str) -> OxcDiagnostic {
    let msg = format!("'{source}' import is restricted from being used.");

    diagnostic_with_maybe_help(span, msg, help)
}

fn diagnostic_pattern(span: Span, help: Option<CompactStr>, source: &str) -> OxcDiagnostic {
    let msg = format!("'{source}' import is restricted from being used by a pattern.");

    diagnostic_with_maybe_help(span, msg, help)
}

fn diagnostic_pattern_and_import_name(
    span: Span,
    help: Option<CompactStr>,
    name: &str,
    source: &str,
) -> OxcDiagnostic {
    let msg =
        format!("'{name}' import from '{source}' is restricted from being used by a pattern.");

    diagnostic_with_maybe_help(span, msg, help)
}

fn diagnostic_pattern_and_everything(
    span: Span,
    help: Option<CompactStr>,
    name: &str,
    source: &str,
) -> OxcDiagnostic {
    let msg =
    format!("* import is invalid because '{name}' from '{source}' is restricted from being used by a pattern.");

    diagnostic_with_maybe_help(span, msg, help)
}

fn diagnostic_pattern_and_everything_with_regex_import_name(
    span: Span,
    help: Option<CompactStr>,
    name: &str,
    source: &str,
) -> OxcDiagnostic {
    let msg =
    format!("* import is invalid because import name matching '{name}' pattern from '{source}' is restricted from being used.");

    diagnostic_with_maybe_help(span, msg, help)
}

fn diagnostic_everything(
    span: Span,
    help: Option<CompactStr>,
    name: &str,
    source: &str,
) -> OxcDiagnostic {
    let msg = format!("* import is invalid because '{name}' from '{source}' is restricted.");

    diagnostic_with_maybe_help(span, msg, help)
}

fn diagnostic_import_name(
    span: Span,
    help: Option<CompactStr>,
    name: &str,
    source: &str,
) -> OxcDiagnostic {
    let msg = format!("'{name}' import from '{source}' is restricted.");

    diagnostic_with_maybe_help(span, msg, help)
}

fn diagnostic_allowed_import_name(
    span: Span,
    help: Option<CompactStr>,
    name: &str,
    source: &str,
    allowed: &str,
) -> OxcDiagnostic {
    let msg = format!("'{name}' import from '{source}' is restricted because only {allowed} import(s) is/are allowed.");

    diagnostic_with_maybe_help(span, msg, help)
}

fn diagnostic_everything_with_allowed_import_name(
    span: Span,
    help: Option<CompactStr>,
    source: &str,
    allowed: &str,
) -> OxcDiagnostic {
    let msg =
        format!("* import is invalid because only '{allowed}' from '{source}' is/are allowed.");

    diagnostic_with_maybe_help(span, msg, help)
}

fn diagnostic_allowed_import_name_pattern(
    span: Span,
    help: Option<CompactStr>,
    name: &str,
    source: &str,
    allowed_pattern: &str,
) -> OxcDiagnostic {
    let msg = format!("'{name}' import from '{source}' is restricted because only imports that match the pattern '{allowed_pattern}' are allowed from '{source}'.");

    diagnostic_with_maybe_help(span, msg, help)
}

fn diagnostic_everything_with_allowed_import_name_pattern(
    span: Span,
    help: Option<CompactStr>,
    source: &str,
    allowed_pattern: &str,
) -> OxcDiagnostic {
    let msg = format!("* import is invalid because only imports that match the pattern '{allowed_pattern}' from '{source}' are allowed.");

    diagnostic_with_maybe_help(span, msg, help)
}

#[derive(Debug, Default, Clone)]
pub struct NoRestrictedImports(Box<NoRestrictedImportsConfig>);

impl std::ops::Deref for NoRestrictedImports {
    type Target = NoRestrictedImportsConfig;

    fn deref(&self) -> &Self::Target {
        &self.0
    }
}

#[derive(Debug, Default, Clone)]
pub struct NoRestrictedImportsConfig {
    paths: Vec<RestrictedPath>,
    patterns: Vec<RestrictedPattern>,
}

#[derive(Debug, Clone, Deserialize)]
#[serde(rename_all = "camelCase")]
struct RestrictedPath {
    name: CompactStr,
    import_names: Option<Vec<CompactStr>>,
    allow_import_names: Option<Vec<CompactStr>>,
    message: Option<CompactStr>,
}

#[derive(Debug, Clone, Deserialize)]
#[serde(rename_all = "camelCase")]
struct RestrictedPattern {
    group: Option<Vec<CompactStr>>,
    regex: Option<SerdeRegexWrapper<Regex>>,
    import_names: Option<Vec<CompactStr>>,
    import_name_pattern: Option<SerdeRegexWrapper<Regex>>,
    allow_import_names: Option<Vec<CompactStr>>,
    allow_import_name_pattern: Option<SerdeRegexWrapper<Regex>>,
    case_sensitive: Option<bool>,
    message: Option<CompactStr>,
}

/// A wrapper type which implements `Serialize` and `Deserialize` for
/// types involving `Regex`
#[derive(Debug, Clone, Eq, Hash, PartialEq)]
pub struct SerdeRegexWrapper<T>(pub T);

impl std::ops::Deref for SerdeRegexWrapper<Regex> {
    type Target = Regex;

    fn deref(&self) -> &Self::Target {
        &self.0
    }
}

impl<'de> Deserialize<'de> for SerdeRegexWrapper<Regex> {
    fn deserialize<D>(d: D) -> Result<SerdeRegexWrapper<Regex>, D::Error>
    where
        D: Deserializer<'de>,
    {
        let s = <Cow<str>>::deserialize(d)?;

        match s.parse() {
            Ok(regex) => Ok(SerdeRegexWrapper(regex)),
            Err(err) => Err(D::Error::custom(err)),
        }
    }
}

#[derive(Debug)]
enum GlobResult {
    Found,
    Whitelist,
    None,
}

declare_oxc_lint!(
    /// ### What it does
    /// This rule allows you to specify imports that you don’t want to use in your application.
    /// It applies to static imports only, not dynamic ones.
    ///
    /// ### Why is this bad?
    ///Some imports might not make sense in a particular environment. For example, Node.js’ fs module would not make sense in an environment that didn’t have a file system.
    ///
    /// Some modules provide similar or identical functionality, think lodash and underscore. Your project may have standardized on a module. You want to make sure that the other alternatives are not being used as this would unnecessarily bloat the project and provide a higher maintenance cost of two dependencies when one would suffice.
    ///
    /// ### Examples
    ///
    /// Examples of **incorrect** code for this rule:
    /// ```js
    /// /*eslint no-restricted-imports: ["error", {
    ///     "name": "disallowed-import",
    ///     "message": "Please use 'allowed-import' instead"
    /// }]*/
    ///
    /// import foo from 'disallowed-import';
    /// ```
    ///
    /// Examples of **correct** code for this rule:
    /// ```js
    /// /*eslint no-restricted-imports: ["error", {"name": "fs"}]*/
    ///
    /// import crypto from 'crypto';
    /// export { foo } from "bar";
    /// ```
    NoRestrictedImports,
    nursery,
);

fn add_configuration_path_from_object(
    paths: &mut Vec<RestrictedPath>,
    paths_value: &serde_json::Value,
) {
    let Some(paths_array) = paths_value.as_array() else {
        return;
    };

    for path_value in paths_array {
        match path_value {
            Value::String(module_name) => add_configuration_path_from_string(paths, module_name),
            Value::Object(_) => {
                if let Ok(path) = serde_json::from_value::<RestrictedPath>(path_value.clone()) {
                    paths.push(path);
                }
            }
            _ => (),
        }
    }
}

fn add_configuration_path_from_string(paths: &mut Vec<RestrictedPath>, module_name: &str) {
    paths.push(RestrictedPath {
        name: CompactStr::new(module_name),
        import_names: None,
        allow_import_names: None,
        message: None,
    });
}

fn add_configuration_patterns_from_object(
    patterns: &mut Vec<RestrictedPattern>,
    patterns_value: &serde_json::Value,
) {
    let Some(paths_array) = patterns_value.as_array() else {
        return;
    };

    for path_value in paths_array {
        match path_value {
            Value::String(module_name) => {
                add_configuration_patterns_from_string(patterns, module_name);
            }
            Value::Object(_) => {
                if let Ok(pattern) = serde_json::from_value::<RestrictedPattern>(path_value.clone())
                {
                    if pattern.group.is_some() && pattern.regex.is_some() {
                        // ToDo: not allowed
                    }

                    // allowImportNames cannot be used in combination with importNames, importNamePattern or allowImportNamePattern.
                    if pattern.allow_import_names.is_some()
                        && (pattern.import_names.is_some()
                            || pattern.import_name_pattern.is_some()
                            || pattern.allow_import_name_pattern.is_some())
                    {
                        // ToDo: not allowed
                    }

                    // allowImportNamePattern cannot be used in combination with importNames, importNamePattern or allowImportNames.
                    if pattern.allow_import_name_pattern.is_some()
                        && (pattern.import_names.is_some()
                            || pattern.import_name_pattern.is_some()
                            || pattern.allow_import_names.is_some())
                    {
                        // ToDo: not allowed
                    }

                    patterns.push(pattern);
                }
            }
            _ => (),
        }
    }
}

fn add_configuration_patterns_from_string(paths: &mut Vec<RestrictedPattern>, module_name: &str) {
    paths.push(RestrictedPattern {
        group: Some(vec![CompactStr::new(module_name)]),
        regex: None,
        import_names: None,
        import_name_pattern: None,
        allow_import_names: None,
        allow_import_name_pattern: None,
        case_sensitive: None,
        message: None,
    });
}

#[derive(PartialEq)]
enum NameSpanAllowedResult {
    Allowed,
    GeneralDisallowed,
    NameDisallowed,
}

fn is_name_span_allowed_in_path(name: &CompactStr, path: &RestrictedPath) -> NameSpanAllowedResult {
    // fast check if this name is allowed
    if path.allow_import_names.as_ref().is_some_and(|allowed| allowed.contains(name)) {
        return NameSpanAllowedResult::Allowed;
    }

    if path.import_names.as_ref().is_none() {
        // when no importNames and no allowImportNames option is provided, no import in general is allowed
        if path.allow_import_names.is_some() {
            return NameSpanAllowedResult::NameDisallowed;
        }

        return NameSpanAllowedResult::GeneralDisallowed;
    }

    // the name is found is the importNames list
    if path.import_names.as_ref().is_some_and(|disallowed| disallowed.contains(name)) {
        return NameSpanAllowedResult::NameDisallowed;
    }

    // we allow it
    NameSpanAllowedResult::Allowed
}

fn is_name_span_allowed_in_pattern(
    name: &CompactStr,
    pattern: &RestrictedPattern,
) -> NameSpanAllowedResult {
    // fast check if this name is allowed
    if pattern.allow_import_names.as_ref().is_some_and(|allowed| allowed.contains(name)) {
        return NameSpanAllowedResult::Allowed;
    }

    // fast check if this name is allowed
    if pattern.get_allow_import_name_pattern_result(name) {
        return NameSpanAllowedResult::Allowed;
    }

    // when no importNames or importNamePattern option is provided, no import in general is allowed
    if pattern.import_names.as_ref().is_none() && pattern.import_name_pattern.is_none() {
        if pattern.allow_import_names.is_some() || pattern.allow_import_name_pattern.is_some() {
            return NameSpanAllowedResult::NameDisallowed;
        }

        return NameSpanAllowedResult::GeneralDisallowed;
    }

    // the name is found is the importNames list
    if pattern.import_names.as_ref().is_some_and(|disallowed| disallowed.contains(name)) {
        return NameSpanAllowedResult::NameDisallowed;
    }

    // the name is found is the importNamePattern
    if pattern.get_import_name_pattern_result(name) {
        return NameSpanAllowedResult::NameDisallowed;
    }

    // we allow it
    NameSpanAllowedResult::Allowed
}

#[derive(PartialEq, Debug)]
enum IsSkipAbleResult {
    Allowed,
    GeneralDisallowed(NameSpan),
    DefaultDisallowed,
    NameDisallowed(NameSpan),
}

impl RestrictedPath {
    fn is_skip_able_import(&self, name: &ImportImportName) -> IsSkipAbleResult {
        match &name {
            ImportImportName::Name(import) => {
                match is_name_span_allowed_in_path(&import.name, self) {
                    NameSpanAllowedResult::NameDisallowed => {
                        IsSkipAbleResult::NameDisallowed(import.clone())
                    }
                    NameSpanAllowedResult::GeneralDisallowed => {
                        IsSkipAbleResult::GeneralDisallowed(import.clone())
                    }
                    NameSpanAllowedResult::Allowed => IsSkipAbleResult::Allowed,
                }
            }
            ImportImportName::Default(span) => {
                let name = CompactStr::new("default");

                match is_name_span_allowed_in_path(&name, self) {
                    NameSpanAllowedResult::NameDisallowed
                    | NameSpanAllowedResult::GeneralDisallowed => {
                        IsSkipAbleResult::GeneralDisallowed(NameSpan::new(name, *span))
                    }
                    NameSpanAllowedResult::Allowed => IsSkipAbleResult::Allowed,
                }
            }
            ImportImportName::NamespaceObject => IsSkipAbleResult::DefaultDisallowed,
        }
    }

    fn is_skip_able_export(&self, name: &ExportImportName) -> IsSkipAbleResult {
        match &name {
            ExportImportName::Name(import) => {
                match is_name_span_allowed_in_path(&import.name, self) {
                    NameSpanAllowedResult::NameDisallowed => {
                        IsSkipAbleResult::NameDisallowed(import.clone())
                    }
                    NameSpanAllowedResult::GeneralDisallowed => {
                        IsSkipAbleResult::GeneralDisallowed(import.clone())
                    }
                    NameSpanAllowedResult::Allowed => IsSkipAbleResult::Allowed,
                }
            }
            ExportImportName::All | ExportImportName::AllButDefault => {
                IsSkipAbleResult::DefaultDisallowed
            }
            ExportImportName::Null => IsSkipAbleResult::Allowed,
        }
    }
}

impl RestrictedPattern {
    fn is_skip_able_import(&self, name: &ImportImportName) -> IsSkipAbleResult {
        match &name {
            ImportImportName::Name(import) => {
                match is_name_span_allowed_in_pattern(&import.name, self) {
                    NameSpanAllowedResult::NameDisallowed => {
                        IsSkipAbleResult::NameDisallowed(import.clone())
                    }
                    NameSpanAllowedResult::GeneralDisallowed => {
                        IsSkipAbleResult::GeneralDisallowed(import.clone())
                    }
                    NameSpanAllowedResult::Allowed => IsSkipAbleResult::Allowed,
                }
            }
            ImportImportName::Default(span) => {
                let name: CompactStr = CompactStr::new("default");
                match is_name_span_allowed_in_pattern(&name, self) {
                    NameSpanAllowedResult::NameDisallowed
                    | NameSpanAllowedResult::GeneralDisallowed => {
                        IsSkipAbleResult::GeneralDisallowed(NameSpan::new(name, *span))
                    }
                    NameSpanAllowedResult::Allowed => IsSkipAbleResult::Allowed,
                }
            }
            ImportImportName::NamespaceObject => IsSkipAbleResult::DefaultDisallowed,
        }
    }

    fn is_skip_able_export(&self, name: &ExportImportName) -> IsSkipAbleResult {
        match &name {
            ExportImportName::Name(import) => {
                match is_name_span_allowed_in_pattern(&import.name, self) {
                    NameSpanAllowedResult::NameDisallowed => {
                        IsSkipAbleResult::NameDisallowed(import.clone())
                    }
                    NameSpanAllowedResult::GeneralDisallowed => {
                        IsSkipAbleResult::GeneralDisallowed(import.clone())
                    }
                    NameSpanAllowedResult::Allowed => IsSkipAbleResult::Allowed,
                }
            }
            ExportImportName::All | ExportImportName::AllButDefault => {
                IsSkipAbleResult::DefaultDisallowed
            }
            ExportImportName::Null => IsSkipAbleResult::Allowed,
        }
    }

    fn get_group_glob_result(&self, name: &NameSpan) -> GlobResult {
        let Some(groups) = &self.group else {
            return GlobResult::None;
        };

        let mut builder = GitignoreBuilder::new("");
        // returns always OK, will be fixed in the next version
        let _ = builder.case_insensitive(!self.case_sensitive.unwrap_or(false));

        for group in groups {
            // returns always OK
            let _ = builder.add_line(None, group.as_str());
        }

        let Ok(gitignore) = builder.build() else {
            return GlobResult::None;
        };

        let source = name.name();

        let matched = gitignore.matched(source, false);

        if matched.is_whitelist() {
            return GlobResult::Whitelist;
        }

        if matched.is_none() {
            return GlobResult::None;
        }

        GlobResult::Found
    }

    fn get_regex_result(&self, name: &NameSpan) -> bool {
        let Some(regex) = &self.regex else {
            return false;
        };

        regex.find(name.name()).is_some()
    }

    fn get_import_name_pattern_result(&self, name: &CompactStr) -> bool {
        let Some(import_name_pattern) = &self.import_name_pattern else {
            return false;
        };

        import_name_pattern.find(name).is_some()
    }

    fn get_allow_import_name_pattern_result(&self, name: &CompactStr) -> bool {
        let Some(allow_import_names) = &self.allow_import_name_pattern else {
            return false;
        };

        allow_import_names.find(name).is_some()
    }
}

impl Rule for NoRestrictedImports {
    fn from_configuration(value: serde_json::Value) -> Self {
        let mut paths: Vec<RestrictedPath> = Vec::new();
        let mut patterns: Vec<RestrictedPattern> = Vec::new();

        match &value {
            Value::Array(module_names) => {
                for module_name in module_names {
                    match module_name {
                        Value::String(module_string) => {
                            add_configuration_path_from_string(&mut paths, module_string);
                        }
                        Value::Object(obj) => {
                            if let Some(paths_value) = obj.get("paths") {
                                add_configuration_path_from_object(&mut paths, paths_value);
                            } else if let Some(patterns_value) = obj.get("patterns") {
                                add_configuration_patterns_from_object(
                                    &mut patterns,
                                    patterns_value,
                                );
                            } else if let Ok(path) = serde_json::from_value::<RestrictedPath>(
                                serde_json::Value::Object(obj.clone()),
                            ) {
                                paths.push(path);
                            };
                        }
                        _ => (),
                    };
                }
            }
            Value::String(module_name) => {
                add_configuration_path_from_string(&mut paths, module_name);
            }
            Value::Object(obj) => {
                if let Some(paths_value) = obj.get("paths") {
                    add_configuration_path_from_object(&mut paths, paths_value);
                } else if let Some(patterns_value) = obj.get("patterns") {
                    add_configuration_patterns_from_object(&mut patterns, patterns_value);
                } else if let Ok(path) =
                    serde_json::from_value::<RestrictedPath>(serde_json::Value::Object(obj.clone()))
                {
                    paths.push(path);
                }
            }
            _ => {}
        }

        Self(Box::new(NoRestrictedImportsConfig { paths, patterns }))
    }

    fn run_once(&self, ctx: &LintContext<'_>) {
        let module_record = ctx.module_record();

        self.report_side_effects(ctx, module_record);

        for entry in &module_record.import_entries {
            self.report_import_name_allowed(ctx, entry);
        }

        for entry in &module_record.local_export_entries {
            self.report_export_name_allowed(ctx, entry);
        }

        for entry in &module_record.indirect_export_entries {
            self.report_export_name_allowed(ctx, entry);
        }

        for entry in &module_record.star_export_entries {
            self.report_export_name_allowed(ctx, entry);
        }
    }
}

impl NoRestrictedImports {
    fn report_side_effects(&self, ctx: &LintContext<'_>, module_record: &ModuleRecord) {
        let mut side_effect_import_map: FxHashMap<&CompactStr, Vec<Span>> = FxHashMap::default();

        for (source, requests) in &module_record.requested_modules {
            for request in requests {
                if request.is_import && module_record.import_entries.is_empty() {
                    side_effect_import_map.entry(source).or_default().push(request.span);
                }
            }
        }

        for path in &self.paths {
            for (source, spans) in &side_effect_import_map {
                if source.as_str() == path.name.as_str() && path.import_names.is_none() {
                    if let Some(span) = spans.iter().next() {
                        ctx.diagnostic(diagnostic_path(*span, path.message.clone(), source));
                    }
                }
            }
        }
    }

    fn report_import_name_allowed(&self, ctx: &LintContext<'_>, entry: &ImportEntry) {
        let source = entry.module_request.name();

        for path in &self.paths {
            if source != path.name.as_str() {
                continue;
            }

            let result = &path.is_skip_able_import(&entry.import_name);

            if *result == IsSkipAbleResult::Allowed {
                continue;
            }

            let diagnostic = get_diagnostic_from_is_skip_able_result_path(
                entry.module_request.span(),
                source,
                result,
                path,
            );

            ctx.diagnostic(diagnostic);
        }

        let mut whitelist_found = false;
        let mut found_errors = vec![];

        for pattern in &self.patterns {
            let result = &pattern.is_skip_able_import(&entry.import_name);

            if *result == IsSkipAbleResult::Allowed {
                continue;
            }

            match pattern.get_group_glob_result(&entry.module_request) {
                GlobResult::Whitelist => {
                    whitelist_found = true;
                    break;
                }
                GlobResult::Found => {
                    let diagnostic = get_diagnostic_from_is_skip_able_result_pattern(
                        entry.module_request.span(),
                        source,
                        result,
                        pattern,
                    );

                    found_errors.push(diagnostic);
                }
                GlobResult::None => (),
            };

            if pattern.get_regex_result(&entry.module_request) {
                let span = entry.module_request.span();

                ctx.diagnostic(diagnostic_pattern(span, pattern.message.clone(), source));
            }
        }

        if !whitelist_found && !found_errors.is_empty() {
            for diagnostic in found_errors {
                ctx.diagnostic(diagnostic);
            }
        }
    }

    fn report_export_name_allowed(&self, ctx: &LintContext<'_>, entry: &ExportEntry) {
        let Some(source) = entry.module_request.as_ref().map(crate::module_record::NameSpan::name)
        else {
            return;
        };

        for path in &self.paths {
            if source != path.name.as_str() {
                continue;
            }

            let result = &path.is_skip_able_export(&entry.import_name);

            if *result == IsSkipAbleResult::Allowed {
                continue;
            }

            let diagnostic =
                get_diagnostic_from_is_skip_able_result_path(entry.span, source, result, path);

            ctx.diagnostic(diagnostic);
        }

        let mut whitelist_found = false;
        let mut found_errors = vec![];

        for pattern in &self.patterns {
            let result = &pattern.is_skip_able_export(&entry.import_name);

            if *result == IsSkipAbleResult::Allowed {
                continue;
            }

            let Some(module_request) = &entry.module_request else {
                continue;
            };

            match pattern.get_group_glob_result(module_request) {
                GlobResult::Whitelist => {
                    whitelist_found = true;
                    break;
                }
                GlobResult::Found => {
                    let span = module_request.span();

                    let diagnostic = get_diagnostic_from_is_skip_able_result_pattern(
                        span, source, result, pattern,
                    );

                    found_errors.push(diagnostic);
                }
                GlobResult::None => (),
            };

            if pattern.get_regex_result(module_request) {
                let span = module_request.span();

                ctx.diagnostic(diagnostic_pattern(span, pattern.message.clone(), source));
            }
        }

        if !whitelist_found && !found_errors.is_empty() {
            for diagnostic in found_errors {
                ctx.diagnostic(diagnostic);
            }
        }
    }
}

fn get_diagnostic_from_is_skip_able_result_path(
    span: Span,
    source: &str,
    result: &IsSkipAbleResult,
    path: &RestrictedPath,
) -> OxcDiagnostic {
    match result {
        IsSkipAbleResult::GeneralDisallowed(_) => {
            diagnostic_path(span, path.message.clone(), source)
        }
        IsSkipAbleResult::DefaultDisallowed => {
            if let Some(import_names) = &path.import_names {
                diagnostic_everything(
                    span,
                    path.message.clone(),
                    import_names.join(", ").as_str(),
                    source,
                )
            } else if let Some(allowed_import_names) = &path.allow_import_names {
                diagnostic_everything_with_allowed_import_name(
                    span,
                    path.message.clone(),
                    source,
                    allowed_import_names.join(", ").as_str(),
                )
            } else {
                diagnostic_path(span, path.message.clone(), source)
            }
        }
        IsSkipAbleResult::NameDisallowed(name_span) => {
            if let Some(allow_import_names) = &path.allow_import_names {
                diagnostic_allowed_import_name(
                    name_span.clone().span(),
                    path.message.clone(),
                    name_span.name(),
                    source,
                    allow_import_names.join(", ").as_str(),
                )
            } else {
                diagnostic_import_name(
                    name_span.clone().span(),
                    path.message.clone(),
                    name_span.name(),
                    source,
                )
            }
        }
        IsSkipAbleResult::Allowed => unreachable!("should be filtered out by the parent function"),
    }
}

fn get_diagnostic_from_is_skip_able_result_pattern(
    span: Span,
    source: &str,
    result: &IsSkipAbleResult,
    pattern: &RestrictedPattern,
) -> OxcDiagnostic {
    match result {
        IsSkipAbleResult::GeneralDisallowed(_) => {
            diagnostic_pattern(span, pattern.message.clone(), source)
        }
        IsSkipAbleResult::DefaultDisallowed => {
            let diagnostic = if let Some(import_names) = &pattern.import_names {
                diagnostic_pattern_and_everything(
                    span,
                    pattern.message.clone(),
                    import_names.join(", ").as_str(),
                    source,
                )
            } else if let Some(import_name_patterns) = &pattern.import_name_pattern {
                diagnostic_pattern_and_everything_with_regex_import_name(
                    span,
                    pattern.message.clone(),
                    import_name_patterns,
                    source,
                )
            } else if let Some(allow_import_name_pattern) = &pattern.allow_import_name_pattern {
                diagnostic_everything_with_allowed_import_name_pattern(
                    span,
                    pattern.message.clone(),
                    source,
                    allow_import_name_pattern.as_str(),
                )
            } else if let Some(allowed_import_names) = &pattern.allow_import_names {
                diagnostic_everything_with_allowed_import_name(
                    span,
                    pattern.message.clone(),
                    source,
                    allowed_import_names.join(", ").as_str(),
                )
            } else {
                diagnostic_pattern(span, pattern.message.clone(), source)
            };

            diagnostic
        }
        IsSkipAbleResult::NameDisallowed(name_span) => {
            let diagnostic =
                if let Some(allow_import_name_pattern) = &pattern.allow_import_name_pattern {
                    diagnostic_allowed_import_name_pattern(
                        name_span.clone().span(),
                        pattern.message.clone(),
                        name_span.name(),
                        source,
                        allow_import_name_pattern.as_str(),
                    )
                } else {
                    diagnostic_pattern_and_import_name(
                        name_span.clone().span(),
                        pattern.message.clone(),
                        name_span.name(),
                        source,
                    )
                };

            diagnostic
        }
        IsSkipAbleResult::Allowed => unreachable!("should be filtered out by parent function"),
    }
}

#[test]
fn test() {
    use crate::tester::Tester;

    let pass_disallowed_object_foo = serde_json::json!([{
        "paths": [{
            "name": "foo",
            "importNames": ["DisallowedObject"],
            "message": r#"Please import "DisallowedObject" from /bar/ instead."#
        }]
    }]);

    let pass = vec![
        (r#"import os from "os";"#, None),
        (r#"import os from "os";"#, Some(serde_json::json!(["osx"]))),
        (r#"import fs from "fs";"#, Some(serde_json::json!(["crypto"]))),
        (r#"import path from "path";"#, Some(serde_json::json!(["crypto", "stream", "os"]))),
        (r#"import async from "async";"#, None),
        (r#"import "foo""#, Some(serde_json::json!(["crypto"]))),
        (r#"import "foo/bar";"#, Some(serde_json::json!(["foo"]))),
        (
            r#"import withPaths from "foo/bar";"#,
            Some(serde_json::json!([{ "paths": ["foo", "bar"] }])),
        ),
        (
            r#"import withPatterns from "foo/bar";"#,
            Some(serde_json::json!([{ "patterns": ["foo/c*"] }])),
        ),
        ("import foo from 'foo';", Some(serde_json::json!(["../foo"]))),
        ("import foo from 'foo';", Some(serde_json::json!([{ "paths": ["../foo"] }]))),
        ("import foo from 'foo';", Some(serde_json::json!([{ "patterns": ["../foo"] }]))),
        ("import foo from 'foo';", Some(serde_json::json!(["/foo"]))),
        ("import foo from 'foo';", Some(serde_json::json!([{ "paths": ["/foo"] }]))),
        ("import relative from '../foo';", None),
        ("import relative from '../foo';", Some(serde_json::json!(["../notFoo"]))),
        (
            "import relativeWithPaths from '../foo';",
            Some(serde_json::json!([{ "paths": ["../notFoo"] }])),
        ),
        (
            "import relativeWithPatterns from '../foo';",
            Some(serde_json::json!([{ "patterns": ["notFoo"] }])),
        ),
        ("import absolute from '/foo';", None),
        ("import absolute from '/foo';", Some(serde_json::json!(["/notFoo"]))),
        (
            "import absoluteWithPaths from '/foo';",
            Some(serde_json::json!([{ "paths": ["/notFoo"] }])),
        ),
        (
            "import absoluteWithPatterns from '/foo';",
            Some(serde_json::json!([{ "patterns": ["notFoo"] }])),
        ),
        (
            r#"import withPatternsAndPaths from "foo/bar";"#,
            Some(serde_json::json!([{ "paths": ["foo"], "patterns": ["foo/c*"] }])),
        ),
        (
            r#"import withGitignores from "foo/bar";"#,
            Some(serde_json::json!([{ "patterns": ["foo/*", "!foo/bar"] }])),
        ),
        (
            r#"import withPatterns from "foo/bar";"#,
            Some(
                serde_json::json!([{ "patterns": [{ "group": ["foo/*", "!foo/bar"], "message": "foo is forbidden, use bar instead" }] }]),
            ),
        ),
        (
            "import withPatternsCaseSensitive from 'foo';",
            Some(serde_json::json!([{
                "patterns": [{
                    "group": ["FOO"],
                    "message": "foo is forbidden, use bar instead",
                    "caseSensitive": true
                }]
            }])),
        ),
        (
            r#"import AllowedObject from "foo";"#,
            Some(serde_json::json!([{
                "paths": [{
                    "name": "foo",
                    "importNames": ["DisallowedObject"]
                }]
            }])),
        ),
        (
            r#"import DisallowedObject from "foo";"#,
            Some(serde_json::json!([{
                "paths": [{
                    "name": "foo",
                    "importNames": ["DisallowedObject"]
                }]
            }])),
        ),
        (
            r#"import * as DisallowedObject from "foo";"#,
            Some(serde_json::json!([{
                "paths": [{
                    "name": "bar",
                    "importNames": ["DisallowedObject"],
                    "message": r#"Please import "DisallowedObject" from /bar/ instead."#
                }]
            }])),
        ),
        (
            r#"import { AllowedObject } from "foo";"#,
            Some(serde_json::json!(pass_disallowed_object_foo.clone())),
        ),
        (
            r#"import { 'AllowedObject' as bar } from "foo";"#,
            Some(serde_json::json!(pass_disallowed_object_foo.clone())),
        ),
        (
            r#"import { ' ' as bar } from "foo";"#,
            Some(serde_json::json!([{"paths": [{"name": "foo","importNames": [""]}]}])),
        ),
        (
            r#"import { '' as bar } from "foo";"#,
            Some(serde_json::json!([{"paths": [{"name": "foo","importNames": [" "]}]}])),
        ),
        (
            r#"import { DisallowedObject } from "foo";"#,
            Some(serde_json::json!([{
                "paths": [{
                    "name": "bar",
                    "importNames": ["DisallowedObject"],
                    "message": r#"Please import "DisallowedObject" from /bar/ instead."#
                }]
            }])),
        ),
        (
            r#"import { AllowedObject as DisallowedObject } from "foo";"#,
            Some(pass_disallowed_object_foo.clone()),
        ),
        (
            r#"import { 'AllowedObject' as DisallowedObject } from "foo";"#,
            Some(pass_disallowed_object_foo.clone()),
        ),
        (
            r#"import { AllowedObject, AllowedObjectTwo } from "foo";"#,
            Some(pass_disallowed_object_foo.clone()),
        ),
        (
            r#"import { AllowedObject, AllowedObjectTwo  as DisallowedObject } from "foo";"#,
            Some(pass_disallowed_object_foo.clone()),
        ),
        (
            r#"import AllowedObjectThree, { AllowedObject as AllowedObjectTwo } from "foo";"#,
            Some(pass_disallowed_object_foo.clone()),
        ),
        (
            r#"import AllowedObject, { AllowedObjectTwo as DisallowedObject } from "foo";"#,
            Some(pass_disallowed_object_foo.clone()),
        ),
        (
            r#"import AllowedObject, { AllowedObjectTwo as DisallowedObject } from "foo";"#,
            Some(serde_json::json!([{
                "paths": [{
                    "name": "foo",
                    "importNames": ["DisallowedObject", "DisallowedObjectTwo"],
                    "message": r#"Please import "DisallowedObject" and "DisallowedObjectTwo" from /bar/ instead."#
                }]
            }])),
        ),
        (
            r#"import AllowedObject, * as DisallowedObject from "foo";"#,
            Some(serde_json::json!([{
                "paths": [{
                    "name": "bar",
                    "importNames": ["DisallowedObject"],
                    "message": r#"Please import "DisallowedObject" from /bar/ instead."#
                }]
            }])),
        ),
        (
            r#"import "foo";"#,
            Some(serde_json::json!([{
                "paths": [{
                    "name": "foo",
                    "importNames": ["DisallowedObject", "DisallowedObjectTwo"],
                    "message": r#"Please import "DisallowedObject" and "DisallowedObjectTwo" from /bar/ instead."#
                }]
            }])),
        ),
        // (
        //     r#"import {
        //         AllowedObject,
        //         DisallowedObject, // eslint-disable-line
        //         } from "foo";"#,
        //     Some(
        //         serde_json::json!([{ "paths": [{ "name": "foo", "importNames": ["DisallowedObject"] }] }]),
        //     ),
        // ),
        (r#"export * from "foo";"#, Some(serde_json::json!(["bar"]))),
        (
            r#"export * from "foo";"#,
            Some(serde_json::json!([{
                "name": "bar",
                "importNames": ["DisallowedObject"]
            }])),
        ),
        (
            r#"export { 'AllowedObject' } from "foo";"#,
            Some(serde_json::json!([{
                "paths": [{
                    "name": "foo",
                    "importNames": ["DisallowedObject"]
                }]
            }])),
        ),
        (
            r#"export { 'AllowedObject' as DisallowedObject } from "foo";"#,
            Some(serde_json::json!([{
                "paths": [{
                    "name": "foo",
                    "importNames": ["DisallowedObject"]
                }]
            }])),
        ),
        (
            "import { Bar } from '../../my/relative-module';",
            Some(serde_json::json!([{
                "patterns": [{
                    "group": ["**/my/relative-module"],
                    "importNames": ["Foo"]
                }]
            }])),
        ),
        (
            "import Foo from '../../my/relative-module';",
            Some(serde_json::json!([{
                "patterns": [{
                    "group": ["**/my/relative-module"],
                    "importNames": ["Foo"]
                }]
            }])),
        ),
        (
            "import Foo from 'foo';",
            Some(serde_json::json!([{
                "patterns": [{
                    "group": ["foo"],
                    "importNamePattern": "^Foo"
                }]
            }])),
        ),
        (
            "import Foo from 'foo';",
            Some(serde_json::json!([{
                "patterns": [{
                    "importNames": ["Foo"],
                    "group": ["foo"],
                    "importNamePattern": "^Foo"
                }]
            }])),
        ),
        (
            "import Foo from '../../my/relative-module';",
            Some(serde_json::json!([{
                "patterns": [{
                    "group": ["**/my/relative-module"],
                    "importNamePattern": "^Foo"
                }]
            }])),
        ),
        (
            "import { Bar } from '../../my/relative-module';",
            Some(serde_json::json!([{
                "patterns": [{
                    "group": ["**/my/relative-module"],
                    "importNamePattern": "^Foo"
                }]
            }])),
        ),
        (
            "import { Bar as Foo } from '../../my/relative-module';",
            Some(serde_json::json!([{
                "patterns": [{
                    "group": ["**/my/relative-module"],
                    "importNamePattern": "^Foo"
                }]
            }])),
        ),
        (
            "import { Bar as Foo } from '../../my/relative-module';",
            Some(serde_json::json!([{
                "patterns": [{
                    "importNames": ["Foo"],
                    "group": ["**/my/relative-module"],
                    "importNamePattern": "^Foo"
                }]
            }])),
        ),
        (
            "import Foo, { Baz as Bar } from '../../my/relative-module';",
            Some(serde_json::json!([{
                "patterns": [{
                    "group": ["**/my/relative-module"],
                    "importNamePattern": "^(Foo|Bar)"
                }]
            }])),
        ),
        (
            "import Foo, { Baz as Bar } from '../../my/relative-module';",
            Some(serde_json::json!([{
                "patterns": [{
                    "importNames": ["Foo"],
                    "group": ["**/my/relative-module"],
                    "importNamePattern": "^Bar"
                }]
            }])),
        ),
        (
            "export { Bar } from 'foo';",
            Some(serde_json::json!([{
                "patterns": [{
                    "group": ["foo"],
                    "importNamePattern": "^Foo"
                }]
            }])),
        ),
        (
            "export { Bar as Foo } from 'foo';",
            Some(serde_json::json!([{
                "patterns": [{
                    "group": ["foo"],
                    "importNamePattern": "^Foo"
                }]
            }])),
        ),
        (
            r#"import { AllowedObject } from "foo";"#,
            Some(serde_json::json!([{
                "paths": [{
                    "name": "foo",
                    "allowImportNames": ["AllowedObject"],
                    "message": r#"Please import anything except "AllowedObject" from /bar/ instead."#
                }]
            }])),
        ),
        (
            "import { foo } from 'foo';",
            Some(serde_json::json!([{
                "paths": [{
                    "name": "foo",
                    "allowImportNames": ["foo"]
                }]
            }])),
        ),
        (
            "import { foo } from 'foo';",
            Some(serde_json::json!([{
                "patterns": [{
                    "group": ["foo"],
                    "allowImportNames": ["foo"]
                }]
            }])),
        ),
        (
            "export { bar } from 'foo';",
            Some(serde_json::json!([{
                "paths": [{
                    "name": "foo",
                    "allowImportNames": ["bar"]
                }]
            }])),
        ),
        (
            "export { bar } from 'foo';",
            Some(serde_json::json!([{
                "patterns": [{
                    "group": ["foo"],
                    "allowImportNames": ["bar"]
                }]
            }])),
        ),
        (
            "import { Foo } from 'foo';",
            Some(serde_json::json!([{
                "patterns": [{
                    "group": ["foo"],
                    "allowImportNamePattern": "^Foo"
                }]
            }])),
        ),
        // (
        //     r#"import withPatterns from "foo/bar";"#,
        //     Some(
        //         serde_json::json!([{ "patterns": [{ "regex": "foo/(?!bar)", "message": "foo is forbidden, use bar instead" }] }]),
        //     ),
        // ),
        (
            "import withPatternsCaseSensitive from 'foo';",
            Some(serde_json::json!([{
                "patterns": [{
                    "regex": "FOO",
                    "message": "foo is forbidden, use bar instead",
                    "caseSensitive": true
                }]
            }])),
        ),
        (
            "import Foo from '../../my/relative-module';",
            Some(serde_json::json!([{
                "patterns": [{
                    "regex": "my/relative-module",
                    "importNamePattern": "^Foo"
                }]
            }])),
        ),
        (
            "import { Bar } from '../../my/relative-module';",
            Some(serde_json::json!([{
                "patterns": [{
                    "regex": "my/relative-module",
                    "importNamePattern": "^Foo"
                }]
            }])),
        ),
    ];

    let fail = vec![
        (r#"import "fs""#, Some(serde_json::json!(["fs"]))),
        (r#"import os from "os";"#, Some(serde_json::json!(["fs", "crypto ", "stream", "os"]))),
        (r#"import "foo/bar";"#, Some(serde_json::json!(["foo/bar"]))),
        (
            r#"import withPaths from "foo/bar";"#,
            Some(serde_json::json!([{ "paths": ["foo/bar"] }])),
        ),
        // (
        //     r#"import withPatterns from "foo/bar";"#,
        //     Some(serde_json::json!([{ "patterns": ["foo"] }])),
        // ),
        (
            r#"import withPatterns from "foo/bar";"#,
            Some(serde_json::json!([{ "patterns": ["bar"] }])),
        ),
        (
            r#"import withPatterns from "foo/baz";"#,
            Some(
                serde_json::json!([{ "patterns": [{ "group": ["foo/*", "!foo/bar"], "message": "foo is forbidden, use foo/bar instead" }] }]),
            ),
        ),
        (
            r#"import withPatterns from "foo/baz";"#,
            Some(
                serde_json::json!([{ "patterns": [{ "group": ["foo/bar", "foo/baz"], "message": "some foo subimports are restricted" }] }]),
            ),
        ),
        (
            r#"import withPatterns from "foo/bar";"#,
            Some(serde_json::json!([{ "patterns": [{ "group": ["foo/bar"] }] }])),
        ),
        (
            "import withPatternsCaseInsensitive from 'foo';",
            Some(serde_json::json!([{ "patterns": [{ "group": ["FOO"] }] }])),
        ),
        (
            r#"import withGitignores from "foo/bar";"#,
            Some(serde_json::json!([{ "patterns": ["foo/*", "!foo/baz"] }])),
        ),
        (r#"export * from "fs";"#, Some(serde_json::json!(["fs"]))),
        (r#"export * as ns from "fs";"#, Some(serde_json::json!(["fs"]))),
        (r#"export {a} from "fs";"#, Some(serde_json::json!(["fs"]))),
        (
            r#"export {foo as b} from "fs";"#,
            Some(serde_json::json!([{
                "paths": [{
                    "name": "fs",
                    "importNames": ["foo"],
                    "message": r#"Don"t import "foo"."#
                }]
            }])),
        ),
        (
            r#"export {"foo" as b} from "fs";"#,
            Some(serde_json::json!([{
                "paths": [{
                    "name": "fs",
                    "importNames": ["foo"],
                    "message": r#"Don"t import "foo"."#
                }]
            }])),
        ),
        (
            r#"export {"foo"} from "fs";"#,
            Some(serde_json::json!([{
                "paths": [{
                    "name": "fs",
                    "importNames": ["foo"],
                    "message": r#"Don"t import "foo"."#
                }]
            }])),
        ),
        (
            r#"export {'👍'} from "fs";"#,
            Some(serde_json::json!([{
                "paths": [{
                    "name": "fs",
                    "importNames": ["👍"],
                    "message": r#"Don"t import "👍"."#
                }]
            }])),
        ),
        (
            r#"export {''} from "fs";"#,
            Some(serde_json::json!([{
                "paths": [{
                    "name": "fs",
                    "importNames":[""],
                     "message": r#"Don"t import ""."#
                 }]
            }])),
        ),
        (
            r#"export * as ns from "fs";"#,
            Some(serde_json::json!([{
                "paths": [{
                    "name": "fs",
                    "importNames": ["foo"],
                    "message": r#"Don"t import "foo"."#
                }]
            }])),
        ),
        (
            r#"import withGitignores from "foo";"#,
            Some(serde_json::json!([{
                "name": "foo",
                "message": r#"Please import from "bar" instead."#
            }])),
        ),
        (
            r#"import withGitignores from "bar";"#,
            Some(serde_json::json!([
                "foo",
                {
                    "name": "bar",
                    "message": r#"Please import from "baz" instead."#
                },
                "baz"
            ])),
        ),
        (
            r#"import withGitignores from "foo";"#,
            Some(serde_json::json!([{
                "paths": [{
                    "name": "foo",
                    "message": r#"Please import from "bar" instead."#
                }]
            }])),
        ),
        // expect: 'default' import from 'foo' is restricted
        // got: 'foo' import is restricted from being used.
        (
            r#"import DisallowedObject from "foo";"#,
            Some(serde_json::json!([{
                "paths": [{
                    "name": "foo",
                    "importNames": ["default"],
                    "message": r#"Please import the default import of "foo" from /bar/ instead."#
                }]
            }])),
        ),
        (
            r#"import * as All from "foo";"#,
            Some(serde_json::json!([{
                "paths": [{
                    "name": "foo",
                    "importNames": ["DisallowedObject"],
                    "message": r#"Please import "DisallowedObject" from /bar/ instead."#
                }]
            }])),
        ),
        (
            r#"export * from "foo";"#,
            Some(serde_json::json!([{
                "paths": [{
                    "name": "foo",
                    "importNames": ["DisallowedObject"],
                    "message": r#"Please import "DisallowedObject" from /bar/ instead."#
                }]
            }])),
        ),
        (
            r#"export * from "foo";"#,
            Some(serde_json::json!([{
                    "name": "foo",
                    "importNames": ["DisallowedObject1, DisallowedObject2"]
            }])),
        ),
        (
            r#"import { DisallowedObject } from "foo";"#,
            Some(serde_json::json!([{
                "paths": [{
                    "name": "foo",
                    "importNames": ["DisallowedObject"],
                    "message": r#"Please import "DisallowedObject" from /bar/ instead."#
                }]
            }])),
        ),
        (
            r#"import { DisallowedObject as AllowedObject } from "foo";"#,
            Some(serde_json::json!([{
                "paths": [{
                    "name": "foo",
                    "importNames": ["DisallowedObject"],
                    "message": r#"Please import "DisallowedObject" from /bar/ instead."#
                }]
            }])),
        ),
        (
            r#"import { 'DisallowedObject' as AllowedObject } from "foo";"#,
            Some(serde_json::json!([{
                "paths": [{
                    "name": "foo",
                    "importNames": ["DisallowedObject"],
                    "message": r#"Please import "DisallowedObject" from /bar/ instead."#
                }]
            }])),
        ),
        (
            r#"import { '👍' as bar } from "foo";"#,
            Some(serde_json::json!([{
                "paths": [{
                    "name": "foo",
                    "importNames": ["👍"]
                }]
            }])),
        ),
        (
            r#"import { '' as bar } from "foo";"#,
            Some(serde_json::json!([{
                "paths": [{
                    "name": "foo",
                    "importNames": [""]
                }]
            }])),
        ),
        (
            r#"import { AllowedObject, DisallowedObject } from "foo";"#,
            Some(serde_json::json!([{
                "paths": [{
                    "name": "foo",
                    "importNames": ["DisallowedObject"],
                    "message": r#"Please import "DisallowedObject" from /bar/ instead."#
                }]
            }])),
        ),
        (
            r#"import { AllowedObject, DisallowedObject as AllowedObjectTwo } from "foo";"#,
            Some(serde_json::json!([{
                "paths": [{
                    "name": "foo",
                    "importNames": ["DisallowedObject"],
                    "message": r#"Please import "DisallowedObject" from /bar/ instead."#
                }]
            }])),
        ),
        (
            r#"import { AllowedObject, DisallowedObject as AllowedObjectTwo } from "foo";"#,
            Some(serde_json::json!([{
                "paths": [{
                    "name": "foo",
                    "importNames": ["DisallowedObjectTwo", "DisallowedObject"],
                    "message": r#"Please import "DisallowedObject" and "DisallowedObjectTwo" from /bar/ instead."#
                }]
            }])),
        ),
        (
            r#"import { AllowedObject, DisallowedObject as AllowedObjectTwo } from "foo";"#,
            Some(serde_json::json!([{
                "paths": [{
                    "name": "foo",
                    "importNames": ["DisallowedObject", "DisallowedObjectTwo"],
                    "message": r#"Please import "DisallowedObject" and "DisallowedObjectTwo" from /bar/ instead."#
                }]
            }])),
        ),
        (
            r#"import DisallowedObject, { AllowedObject as AllowedObjectTwo } from "foo";"#,
            Some(serde_json::json!([{
                "paths": [{
                    "name": "foo",
                    "importNames": ["default"],
                    "message": r#"Please import the default import of "foo" from /bar/ instead."#
                }]
            }])),
        ),
        (
            r#"import AllowedObject, { DisallowedObject as AllowedObjectTwo } from "foo";"#,
            Some(serde_json::json!([{
                "paths": [{
                    "name": "foo",
                    "importNames": ["DisallowedObject"],
                    "message": r#"Please import "DisallowedObject" from /bar/ instead."#
                }]
            }])),
        ),
        (
            r#"import AllowedObject, * as AllowedObjectTwo from "foo";"#,
            Some(serde_json::json!([{
                "paths": [{
                    "name": "foo",
                    "importNames": ["DisallowedObject"],
                    "message": r#"Please import "DisallowedObject" from /bar/ instead."#
                }]
            }])),
        ),
        (
            r#"import AllowedObject, * as AllowedObjectTwo from "foo";"#,
            Some(serde_json::json!([{
                "paths": [{
                    "name": "foo",
                    "importNames": ["DisallowedObject", "DisallowedObjectTwo"],
                    "message": r#"Please import "DisallowedObject" and "DisallowedObjectTwo" from /bar/ instead."#
                }]
            }])),
        ),
        (
            r#"import { DisallowedObjectOne, DisallowedObjectTwo, AllowedObject } from "foo";"#,
            Some(serde_json::json!([{
                "paths": [{
                    "name": "foo",
                    "importNames": ["DisallowedObjectOne", "DisallowedObjectTwo"]
                }]
            }])),
        ),
        (
            r#"import { DisallowedObjectOne, DisallowedObjectTwo, AllowedObject } from "foo";"#,
            Some(serde_json::json!([{
                "paths": [{
                    "name": "foo",
                    "importNames": ["DisallowedObjectOne", "DisallowedObjectTwo"],
                    "message": "Please import this module from /bar/ instead."
                }]
            }])),
        ),
        (
            r#"import { AllowedObject, DisallowedObject as Bar } from "foo";"#,
            Some(serde_json::json!([{
                "paths": [{
                    "name": "foo",
                    "importNames": ["DisallowedObject"]
                }]
            }])),
        ),
        (
            "import foo, { bar } from 'mod';",
            Some(serde_json::json!([{
                "paths": [{
                    "name": "mod",
                    "importNames": ["bar"]
                }]
            }])),
        ),
        (
            "import { Image, Text, ScrollView } from 'react-native'",
            Some(serde_json::json!([{
                "paths": [{
                    "name": "react-native",
                    "importNames": ["Text"],
                    "message": "import Text from ui/_components instead"
                    }, {
                        "name": "react-native",
                        "importNames": ["TextInput"],
                        "message": "import TextInput from ui/_components instead"
                    }, {
                        "name": "react-native",
                        "importNames": ["View"],
                        "message": "import View from ui/_components instead "
                    },{
                        "name": "react-native",
                        "importNames": ["ScrollView"],
                        "message": "import ScrollView from ui/_components instead"
                    },{
                        "name": "react-native",
                        "importNames": ["KeyboardAvoidingView"],
                        "message": "import KeyboardAvoidingView from ui/_components instead"
                    }, {
                        "name": "react-native",
                        "importNames": ["ImageBackground"],
                        "message": "import ImageBackground from ui/_components instead"
                    }, {
                        "name": "react-native",
                        "importNames": ["Image"],
                        "message": "import Image from ui/_components instead"
                }]
            }])),
        ),
        (
            "import { foo, bar, baz } from 'mod'",
            Some(serde_json::json!([{
                "paths":  [{
                    "name": "mod",
                    "importNames": ["foo"],
                    "message": "Import foo from qux instead."
                }, {
                    "name": "mod",
                    "importNames": ["baz"],
                    "message": "Import baz from qux instead."
            }]
            }])),
        ),
        (
            "import { foo, bar, baz, qux } from 'mod'",
            Some(serde_json::json!([{
                "paths": [{
                    "name": "mod",
                    "importNames": ["bar"],
                    "message": "Use `barbaz` instead of `bar`."
                }, {
                    "name": "mod",
                    "importNames": ["foo", "qux"],
                    "message": r#"Don"t use "foo" and `qux` from "mod"."#
                }]
            }])),
        ),
        (
            "import { foo, bar, baz, qux } from 'mod'",
            Some(serde_json::json!([{
                "paths": [{
                    "name": "mod",
                    "importNames": ["foo", "baz"],
                    "message": r#"Don"t use "foo" or "baz" from "mod"."#
                }, {
                    "name": "mod",
                    "importNames": ["a", "c"],
                    "message": r#"Don"t use "a" or "c" from "mod"."#
                }, {
                    "name": "mod",
                    "importNames": ["b", "bar"],
                    "message": r#"Use "b" or `bar` from "quux/mod" instead."#
                }]
            }])),
        ),
        (
            "import * as mod from 'mod'",
            Some(serde_json::json!([{
                "paths": [{
                    "name": "mod",
                    "importNames": ["foo"],
                    "message": "Import foo from qux instead."
                }, {
                    "name": "mod",
                    "importNames": ["bar"],
                    "message": "Import bar from qux instead."
                }]
            }])),
        ),
        (
            "import { foo } from 'mod'",
            Some(serde_json::json!([{
                "paths": [
                    // restricts importing anything from the module
                    {
                        "name": "mod"
                    },
                    // message for a specific import name
                    {
                        "name": "mod",
                        "importNames": ["bar"],
                        "message": "Import bar from qux instead."
                    }
                ]
            }])),
        ),
        (
            "import { bar } from 'mod'",
            Some(serde_json::json!([{
                "paths": [
                    // restricts importing anything from the module
                    {
                        "name": "mod"
                    },
                    // message for a specific import name
                    {
                        "name": "mod",
                        "importNames": ["bar"],
                        "message": "Import bar from qux instead."
                    }
                ]
            }])),
        ),
        // expect: 'default' import from 'mod' is restricted.
        // got: 'mod' import is restricted from being used.
        (
            "import foo, { bar } from 'mod';",
            Some(serde_json::json!([{
                "paths": [{
                    "name": "mod",
                    "importNames": ["default"]
                }]
            }])),
        ),
        (
            "import foo, * as bar from 'mod';",
            Some(serde_json::json!([{
                "paths": [{
                    "name": "mod",
                    "importNames": ["default"]
                }]
            }])),
        ),
        ("import * as bar from 'foo';", Some(serde_json::json!(["foo"]))),
        (
            "import { a, a as b } from 'mod';",
            Some(serde_json::json!([{
                "paths": [{
                    "name": "mod",
                    "importNames": ["a"]
                }]
            }])),
        ),
        (
            "export { x as y, x as z } from 'mod';",
            Some(serde_json::json!([{
                "paths": [{
                    "name": "mod",
                    "importNames": ["x"]
                }]
            }])),
        ),
        // expected: 'default' import from 'mod' is restricted.
        // got: 'mod' import is restricted from being used.
        (
            "import foo, { default as bar } from 'mod';",
            Some(serde_json::json!([{
                "paths": [{
                    "name": "mod",
                    "importNames": ["default"]
                }]
            }])),
        ),
        ("import relative from '../foo';", Some(serde_json::json!(["../foo"]))),
        (
            "import relativeWithPaths from '../foo';",
            Some(serde_json::json!([{ "paths": ["../foo"] }])),
        ),
        (
            "import relativeWithPatterns from '../foo';",
            Some(serde_json::json!([{ "patterns": ["../foo"] }])),
        ),
        ("import absolute from '/foo';", Some(serde_json::json!(["/foo"]))),
        ("import absoluteWithPaths from '/foo';", Some(serde_json::json!([{ "paths": ["/foo"] }]))),
        (
            "import absoluteWithPatterns from '/foo';",
            Some(serde_json::json!([{ "patterns": ["foo"] }])),
        ),
        // (
        //     "import absoluteWithPatterns from '#foo/bar';",
        //     Some(serde_json::json!([{ "patterns": ["\\#foo"] }])),
        // ),
        (
            "import { Foo } from '../../my/relative-module';",
            Some(serde_json::json!([{
                "patterns": [{
                    "group": ["**/my/relative-module"],
                    "importNames": ["Foo"]
                }]
            }])),
        ),
        (
            "import { Foo, Bar } from '../../my/relative-module';",
            Some(serde_json::json!([{
                "patterns": [{
                    "group": ["**/my/relative-module"],
                    "importNames": ["Foo", "Bar"],
                    "message": "Import from @/utils instead."
                }]
            }])),
        ),
        (
            "import * as All from '../../my/relative-module';",
            Some(serde_json::json!([{
                "patterns": [{
                    "group": ["**/my/relative-module"],
                    "importNames": ["Foo"]
                }]
            }])),
        ),
        (
            "import * as AllWithCustomMessage from '../../my/relative-module';",
            Some(serde_json::json!([{
                "patterns": [{
                    "group": ["**/my/relative-module"],
                    "importNames": ["Foo"],
                    "message": "Import from @/utils instead."
                }]
            }])),
        ),
        // expected: 'default' import from 'mod' is restricted from being used by a pattern.
        // got: 'mod' import is restricted from being used by a pattern.
        (
            "import def, * as ns from 'mod';",
            Some(serde_json::json!([{
                "patterns": [{
                    "group": ["mod"],
                    "importNames": ["default"]
                }]
            }])),
        ),
        // expected: 'default' import from 'mod' is restricted from being used by a pattern.
        // got: 'mod' import is restricted from being used by a pattern.
        (
            "import Foo from 'mod';",
            Some(serde_json::json!([{
                "patterns": [{
                    "group": ["mod"],
                    "importNames": ["default"]
                }]
            }])),
        ),
        (
            "import { Foo } from 'foo';",
            Some(serde_json::json!([{
                "patterns": [{
                    "group": ["foo"],
                    "importNamePattern": "^Foo"
                }]
            }])),
        ),
        (
            "import { Foo as Bar } from 'foo';",
            Some(serde_json::json!([{
                "patterns": [{
                    "group": ["foo"],
                    "importNamePattern": "^Foo"
                }]
            }])),
        ),
        (
            "import Foo, { Bar } from 'foo';",
            Some(serde_json::json!([{
                "patterns": [{
                    "group": ["foo"],
                    "importNamePattern": "^(Foo|Bar)"
                }]
            }])),
        ),
        (
            "import { Foo } from '../../my/relative-module';",
            Some(serde_json::json!([{
                "patterns": [{
                    "group": ["**/my/relative-module"],
                    "importNamePattern": "^Foo"
                }]
            }])),
        ),
        (
            "import { FooBar } from '../../my/relative-module';",
            Some(serde_json::json!([{
                "patterns": [{
                    "group": ["**/my/relative-module"],
                    "importNamePattern": "^Foo"
                }]
            }])),
        ),
        (
            "import Foo, { Bar } from '../../my/relative-module';",
            Some(serde_json::json!([{
                "patterns": [{
                    "group": ["**/my/relative-module"],
                    "importNamePattern": "^Foo|^Bar"
                }]
            }])),
        ),
        (
            "import { Foo, Bar } from '../../my/relative-module';",
            Some(serde_json::json!([{
                "patterns": [{
                    "group": ["**/my/relative-module"],
                    "importNamePattern": "^(Foo|Bar)"
                }]
            }])),
        ),
        (
            "import * as Foo from 'foo';",
            Some(serde_json::json!([{
                "patterns": [{
                    "group": ["foo"],
                    "importNamePattern": "^Foo"
                }]
            }])),
        ),
        (
            "import * as All from '../../my/relative-module';",
            Some(serde_json::json!([{
                "patterns": [{
                    "group": ["**/my/relative-module"],
                    "importNamePattern": "^Foo"
                }]
            }])),
        ),
        (
            "import * as AllWithCustomMessage from '../../my/relative-module';",
            Some(serde_json::json!([{
                "patterns": [{
                    "group": ["**/my/relative-module"],
                    "importNamePattern": "^Foo",
                    "message": "Import from @/utils instead."
                }]
            }])),
        ),
        (
            "import * as AllWithCustomMessage from '../../my/relative-module';",
            Some(serde_json::json!([{
                "patterns": [{
                    "importNames": ["Foo"],
                    "group": ["**/my/relative-module"],
                    "importNamePattern": "^Foo",
                    "message": "Import from @/utils instead."
                }]
            }])),
        ),
        (
            "import { Foo } from '../../my/relative-module';",
            Some(serde_json::json!([{
                "patterns": [{
                    "importNames": ["Foo"],
                    "group": ["**/my/relative-module"],
                    "importNamePattern": "^Foo"
                }]
            }])),
        ),
        (
            "import { Foo } from '../../my/relative-module';",
            Some(serde_json::json!([{
                "patterns": [{
                    "importNames": ["Foo", "Bar"],
                    "group": ["**/my/relative-module"],
                    "importNamePattern": "^Foo"
                }]
            }])),
        ),
        (
            "import { Foo } from '../../my/relative-module';",
            Some(serde_json::json!([{
                "patterns": [{
                    "importNames": ["Bar"],
                    "group": ["**/my/relative-module"],
                    "importNamePattern": "^Foo"
                }]
            }])),
        ),
        (
            "import { Foo } from '../../my/relative-module';",
            Some(serde_json::json!([{
                "patterns": [{
                    "importNames": ["Foo"],
                    "group": ["**/my/relative-module"],
                    "importNamePattern": "^Bar"
                }]
            }])),
        ),
        (
            "import { Foo, Bar } from '../../my/relative-module';",
            Some(serde_json::json!([{
                "patterns": [{
                    "importNames": ["Foo"],
                    "group": ["**/my/relative-module"],
                    "importNamePattern": "^Bar"
                }]
            }])),
        ),
        (
            "export { Foo } from 'foo';",
            Some(serde_json::json!([{
                "patterns": [{
                    "group": ["foo"],
                    "importNamePattern": "^Foo"
                }]
            }])),
        ),
        (
            "export { Foo as Bar } from 'foo';",
            Some(serde_json::json!([{
                "patterns": [{
                    "group": ["foo"],
                    "importNamePattern": "^Foo"
                }]
            }])),
        ),
        (
            "export { Foo } from 'foo';",
            Some(serde_json::json!([{
                "patterns": [{
                    "importNames": ["Bar"],
                    "group": ["foo"],
                    "importNamePattern": "^Foo"
                }]
            }])),
        ),
        // expected: * import is invalid because import name matching '/^Foo/u' pattern from 'foo' is restricted from being used.
        // got: 'foo' import is restricted from being used by a pattern.
        (
            "export * from 'foo';",
            Some(serde_json::json!([{
                "patterns": [{
                    "group": ["foo"],
                    "importNamePattern": "^Foo"
                }]
            }])),
        ),
        (
            "export { Bar } from 'foo';",
            Some(serde_json::json!([{
                "patterns": [{
                    "group": ["foo"],
                    "allowImportNamePattern": "^Foo"
                }]
            }])),
        ),
        (
            "export { Bar } from 'foo';",
            Some(serde_json::json!([{
                "patterns": [{
                    "group": ["foo"],
                    "allowImportNamePattern": "^Foo",
                    "message": r#"Only imports that match the pattern "/^Foo/u" are allowed to be imported from "foo"."#
                }]
            }])),
        ),
        (
            r#"import { AllowedObject, DisallowedObject } from "foo";"#,
            Some(serde_json::json!([{
                "paths": [{
                    "name": "foo",
                    "allowImportNames": ["AllowedObject"]
                }]
            }])),
        ),
        (
            r#"import { AllowedObject, DisallowedObject } from "foo";"#,
            Some(serde_json::json!([{
                "paths": [{
                    "name": "foo",
                    "allowImportNames": ["AllowedObject"],
                    "message": r#"Only "AllowedObject" is allowed to be imported from "foo"."#
                }]
            }])),
        ),
        // expected: 'DisallowedObject' import from 'foo' is restricted because only 'AllowedObject' import(s) is/are allowed.
        // got: 'DisallowedObject' import from 'foo' is restricted from being used by a pattern.
        (
            r#"import { AllowedObject, DisallowedObject } from "foo";"#,
            Some(serde_json::json!([{
                "patterns": [{
                    "group": ["foo"],
                    "allowImportNames": ["AllowedObject"]
                }]
            }])),
        ),
        // expected: 'DisallowedObject' import from 'foo' is restricted because only 'AllowedObject' import(s) is/are allowed.
        // got: 'DisallowedObject' import from 'foo' is restricted from being used by a pattern.
        (
            r#"import { AllowedObject, DisallowedObject } from "foo";"#,
            Some(serde_json::json!([{
                "patterns": [{
                    "group": ["foo"],
                    "allowImportNames": ["AllowedObject"],
                    "message": r#"Only "AllowedObject" is allowed to be imported from "foo"."#
                }]
            }])),
        ),
        (
            r#"import * as AllowedObject from "foo";"#,
            Some(serde_json::json!([{
                "paths": [{
                    "name": "foo",
                    "allowImportNames": ["AllowedObject"]
                }]
            }])),
        ),
        (
            r#"import * as AllowedObject from "foo";"#,
            Some(serde_json::json!([{
                "paths": [{
                    "name": "foo",
                    "allowImportNames": ["AllowedObject"],
                    "message": r#"Only "AllowedObject" is allowed to be imported from "foo"."#
                }]
            }])),
        ),
        (
            r#"import * as AllowedObject from "foo/bar";"#,
            Some(serde_json::json!([{
                "patterns": [{
                    "group": ["foo/*"],
                    "allowImportNames": ["AllowedObject"]
                }]
            }])),
        ),
        (
            r#"import * as AllowedObject from "foo/bar";"#,
            Some(serde_json::json!([{
                "patterns": [{
                    "group": ["foo/*"],
                    "allowImportNames": ["AllowedObject"],
                    "message": r#"Only "AllowedObject" is allowed to be imported from "foo"."#
                }]
            }])),
        ),
        (
            r#"import * as AllowedObject from "foo/bar";"#,
            Some(serde_json::json!([{
                "patterns": [{
                    "group": ["foo/*"],
                    "allowImportNamePattern": "^Allow"
                }]
            }])),
        ),
        (
            r#"import * as AllowedObject from "foo/bar";"#,
            Some(serde_json::json!([{
                "patterns": [{
                    "group": ["foo/*"],
                    "allowImportNamePattern": "^Allow",
                    "message": r#"Only import names starting with "Allow" are allowed to be imported from "foo"."#
                }]
            }])),
        ),
        // (
        //     r#"import withPatterns from "foo/baz";"#,
        //     Some(
        //         serde_json::json!([{ "patterns": [{ "regex": "foo/(?!bar)", "message": "foo is forbidden, use bar instead" }] }]),
        //     ),
        // ),
        (
            "import withPatternsCaseSensitive from 'FOO';",
            Some(serde_json::json!([{
                "patterns": [{
                    "regex": "FOO",
                    "message": "foo is forbidden, use bar instead",
                    "caseSensitive": true
                }]
            }])),
        ),
        // expected: 'Foo' import from '../../my/relative-module' is restricted from being used by a pattern.
        // got: '../../my/relative-module' import is restricted from being used by a pattern.
        (
            "import { Foo } from '../../my/relative-module';",
            Some(serde_json::json!([{
                "patterns": [{
                    "regex": "my/relative-module",
                    "importNamePattern": "^Foo"
                }]
            }])),
        ),
        (
            "import withPatternsCaseSensitive from 'foo';",
            Some(serde_json::json!([{
                "patterns": [{
                    "group": ["FOO"],
                    "message": "foo is forbidden, use bar instead",
                    "caseSensitive": false
                }]
            }])),
        ),
<<<<<<< HEAD
        // expected: 'Foo_*' import from '@app/api' is restricted from being used by a pattern.
        // got: '@app/api/bar' import is restricted from being used by a pattern.
        (
            "
        	        // error
        	        import { Foo_Enum } from '@app/api';
        	        import { Bar_Enum } from '@app/api/bar';
        	        import { Baz_Enum } from '@app/api/baz';
        	        import { B_Enum } from '@app/api/enums/foo';
        
        	        // no error
        	        import { C_Enum } from '@app/api/enums';
        	        ",
            Some(serde_json::json!([{
                "patterns": [{
                    "regex": "@app/(?!(api/enums$)).*",
                    "importNamePattern": "_Enum$"
                }]
            }])),
        ),
=======
        // (
        //     "
        // 	        // error
        // 	        import { Foo_Enum } from '@app/api';
        // 	        import { Bar_Enum } from '@app/api/bar';
        // 	        import { Baz_Enum } from '@app/api/baz';
        // 	        import { B_Enum } from '@app/api/enums/foo';
        //
        // 	        // no error
        // 	        import { C_Enum } from '@app/api/enums';
        // 	        ",
        //     Some(serde_json::json!([{
        //         "patterns": [{
        //             "regex": "@app/(?!(api/enums$)).*",
        //             "importNamePattern": "_Enum$"
        //         }]
        //     }])),
        // ),
>>>>>>> 2cb4ef0e
    ];

    Tester::new(NoRestrictedImports::NAME, NoRestrictedImports::CATEGORY, pass, fail)
        .test_and_snapshot();
}<|MERGE_RESOLUTION|>--- conflicted
+++ resolved
@@ -62,11 +62,12 @@
 fn diagnostic_pattern_and_everything_with_regex_import_name(
     span: Span,
     help: Option<CompactStr>,
-    name: &str,
+    name: &SerdeRegexWrapper<Regex>,
     source: &str,
 ) -> OxcDiagnostic {
+    let regex = name.as_str();
     let msg =
-    format!("* import is invalid because import name matching '{name}' pattern from '{source}' is restricted from being used.");
+    format!("* import is invalid because import name matching '{regex}' pattern from '{source}' is restricted from being used.");
 
     diagnostic_with_maybe_help(span, msg, help)
 }
@@ -2278,28 +2279,8 @@
                 }]
             }])),
         ),
-<<<<<<< HEAD
         // expected: 'Foo_*' import from '@app/api' is restricted from being used by a pattern.
         // got: '@app/api/bar' import is restricted from being used by a pattern.
-        (
-            "
-        	        // error
-        	        import { Foo_Enum } from '@app/api';
-        	        import { Bar_Enum } from '@app/api/bar';
-        	        import { Baz_Enum } from '@app/api/baz';
-        	        import { B_Enum } from '@app/api/enums/foo';
-        
-        	        // no error
-        	        import { C_Enum } from '@app/api/enums';
-        	        ",
-            Some(serde_json::json!([{
-                "patterns": [{
-                    "regex": "@app/(?!(api/enums$)).*",
-                    "importNamePattern": "_Enum$"
-                }]
-            }])),
-        ),
-=======
         // (
         //     "
         // 	        // error
@@ -2318,7 +2299,6 @@
         //         }]
         //     }])),
         // ),
->>>>>>> 2cb4ef0e
     ];
 
     Tester::new(NoRestrictedImports::NAME, NoRestrictedImports::CATEGORY, pass, fail)
