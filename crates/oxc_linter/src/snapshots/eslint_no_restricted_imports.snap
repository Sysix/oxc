--- conflicted
+++ resolved
@@ -768,18 +768,7 @@
    ╰────
   help: Only import names starting with "Allow" are allowed to be imported from "foo".
 
-<<<<<<< HEAD
-  ⚠ eslint(no-restricted-imports): 'foo/baz' import is restricted from being used by a pattern.
-   ╭─[no_restricted_imports.tsx:1:26]
- 1 │ import withPatterns from "foo/baz";
-   ·                          ─────────
-   ╰────
-  help: foo is forbidden, use bar instead
-
   ⚠ eslint(no-restricted-imports): 'FOO' import is restricted from being used by a pattern.
-=======
-  ⚠ eslint(no-restricted-imports): foo is forbidden, use bar instead
->>>>>>> 2cb4ef0e
    ╭─[no_restricted_imports.tsx:1:39]
  1 │ import withPatternsCaseSensitive from 'FOO';
    ·                                       ─────
@@ -797,40 +786,4 @@
  1 │ import withPatternsCaseSensitive from 'foo';
    ·                                       ─────
    ╰────
-<<<<<<< HEAD
-  help: foo is forbidden, use bar instead
-
-  ⚠ eslint(no-restricted-imports): '@app/api' import is restricted from being used by a pattern.
-   ╭─[no_restricted_imports.tsx:3:43]
- 2 │                     // error
- 3 │                     import { Foo_Enum } from '@app/api';
-   ·                                              ──────────
- 4 │                     import { Bar_Enum } from '@app/api/bar';
-   ╰────
-
-  ⚠ eslint(no-restricted-imports): '@app/api/bar' import is restricted from being used by a pattern.
-   ╭─[no_restricted_imports.tsx:4:43]
- 3 │                     import { Foo_Enum } from '@app/api';
- 4 │                     import { Bar_Enum } from '@app/api/bar';
-   ·                                              ──────────────
- 5 │                     import { Baz_Enum } from '@app/api/baz';
-   ╰────
-
-  ⚠ eslint(no-restricted-imports): '@app/api/baz' import is restricted from being used by a pattern.
-   ╭─[no_restricted_imports.tsx:5:43]
- 4 │                     import { Bar_Enum } from '@app/api/bar';
- 5 │                     import { Baz_Enum } from '@app/api/baz';
-   ·                                              ──────────────
- 6 │                     import { B_Enum } from '@app/api/enums/foo';
-   ╰────
-
-  ⚠ eslint(no-restricted-imports): '@app/api/enums/foo' import is restricted from being used by a pattern.
-   ╭─[no_restricted_imports.tsx:6:41]
- 5 │                     import { Baz_Enum } from '@app/api/baz';
- 6 │                     import { B_Enum } from '@app/api/enums/foo';
-   ·                                            ────────────────────
- 7 │         
-   ╰────
-=======
-  help: Remove the import statement.
->>>>>>> 2cb4ef0e
+  help: foo is forbidden, use bar instead