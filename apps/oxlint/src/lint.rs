use std::{env, io::BufWriter, path::PathBuf, time::Instant};

use ignore::gitignore::Gitignore;
use oxc_diagnostics::{DiagnosticService, GraphicalReportHandler};
use oxc_linter::{
    loader::LINT_PARTIAL_LOADER_EXT, AllowWarnDeny, InvalidFilterKind, LintFilter, LintService,
    LintServiceOptions, Linter, LinterBuilder, Oxlintrc,
};
use oxc_span::VALID_EXTENSIONS;

use crate::{
    cli::{
        CliRunResult, LintCommand, LintResult, MiscOptions, OutputFormat, OutputOptions, Runner,
        WarningOptions,
    },
    walk::{Extensions, Walk},
};

pub struct LintRunner {
    options: LintCommand,
    cwd: PathBuf,
}

impl Runner for LintRunner {
    type Options = LintCommand;

    fn new(options: Self::Options) -> Self {
        Self { options, cwd: env::current_dir().expect("Failed to get current working directory") }
    }

    fn run(self) -> CliRunResult {
        if self.options.list_rules {
            let mut stdout = BufWriter::new(std::io::stdout());
            Linter::print_rules(&mut stdout);
            return CliRunResult::None;
        }

        let LintCommand {
            paths,
            filter,
            basic_options,
            warning_options,
            ignore_options,
            fix_options,
            enable_plugins,
            output_options,
            misc_options,
            ..
        } = self.options;

        let mut paths = paths;
        let provided_path_count = paths.len();
        let now = Instant::now();

        // append cwd to all paths
        paths = paths
            .into_iter()
            .map(|x| {
                let mut path_with_cwd = self.cwd.clone();
                path_with_cwd.push(x);
                path_with_cwd
            })
            .collect();

        // The ignore crate whitelists explicit paths, but priority
        // should be given to the ignore file. Many users lint
        // automatically and pass a list of changed files explicitly.
        // To accommodate this, unless `--no-ignore` is passed,
        // pre-filter the paths.
        if !paths.is_empty() && !ignore_options.no_ignore {
            let (ignore, _err) = Gitignore::new(&ignore_options.ignore_path);
            paths.retain(|p| if p.is_dir() { true } else { !ignore.matched(p, false).is_ignore() });
        }

        if paths.is_empty() {
            // If explicit paths were provided, but all have been
            // filtered, return early.
            if provided_path_count > 0 {
                return CliRunResult::LintResult(LintResult {
                    duration: now.elapsed(),
                    deny_warnings: warning_options.deny_warnings,
                    ..LintResult::default()
                });
            }

            paths.push(self.cwd.clone());
        }

        let filter = match Self::get_filters(filter) {
            Ok(filter) => filter,
            Err(e) => return e,
        };

        let extensions = VALID_EXTENSIONS
            .iter()
            .chain(LINT_PARTIAL_LOADER_EXT.iter())
            .copied()
            .collect::<Vec<&'static str>>();

        let paths =
            Walk::new(&paths, &ignore_options).with_extensions(Extensions(extensions)).paths();

        let number_of_files = paths.len();

<<<<<<< HEAD
        let cwd = std::env::current_dir().unwrap();

        let mut oxlintrc = Oxlintrc::default();

        if let Some(config_path) = basic_options.config.as_ref() {
=======
        let mut oxlintrc = if let Some(config_path) = basic_options.config.as_ref() {
>>>>>>> 666b6c10
            match Oxlintrc::from_file(config_path) {
                Ok(config) => oxlintrc = config,
                Err(diagnostic) => {
                    let handler = GraphicalReportHandler::new();
                    let mut err = String::new();
                    handler.render_report(&mut err, &diagnostic).unwrap();
                    return CliRunResult::InvalidOptions {
                        message: format!("Failed to parse configuration file.\n{err}"),
                    };
                }
            }
        } else {
            // no config argument is provided,
            // auto detect possible files from current work directory
            let search_configs = &[
                "oxlintrc.json",
                "oxlint.json",
                ".oxlintrc.json",
                ".oxlint.json",
                ".oxlintrc",
                ".eslintrc",
                ".eslintrc.json",
            ];

            for config_file in search_configs {
                let mut config_path = cwd.clone();
                config_path.push(config_file);

                if let Ok(result) = Oxlintrc::from_file(&config_path) {
                    oxlintrc = result;
                    break;
                };
            }
        };

        enable_plugins.apply_overrides(&mut oxlintrc.plugins);

        let oxlintrc_for_print =
            if misc_options.print_config { Some(oxlintrc.clone()) } else { None };
        let builder = LinterBuilder::from_oxlintrc(false, oxlintrc)
            .with_filters(filter)
            .with_fix(fix_options.fix_kind());

        if let Some(basic_config_file) = oxlintrc_for_print {
            return CliRunResult::PrintConfigResult {
                config_file: builder.resolve_final_config_file(basic_config_file),
            };
        }

        let mut options = LintServiceOptions::new(self.cwd, paths)
            .with_cross_module(builder.plugins().has_import());

        let linter = builder.build();

        let tsconfig = basic_options.tsconfig;
        if let Some(path) = tsconfig.as_ref() {
            if path.is_file() {
                options = options.with_tsconfig(path);
            } else {
                let path = if path.is_relative() { options.cwd().join(path) } else { path.clone() };
                return CliRunResult::InvalidOptions {
                    message: format!(
                        "The tsconfig file {path:?} does not exist, Please provide a valid tsconfig file.",
                    ),
                };
            }
        }

        let lint_service = LintService::new(linter, options);
        let mut diagnostic_service =
            Self::get_diagnostic_service(&warning_options, &output_options, &misc_options);

        // Spawn linting in another thread so diagnostics can be printed immediately from diagnostic_service.run.
        rayon::spawn({
            let tx_error = diagnostic_service.sender().clone();
            let lint_service = lint_service.clone();
            move || {
                lint_service.run(&tx_error);
            }
        });
        diagnostic_service.run();

        CliRunResult::LintResult(LintResult {
            duration: now.elapsed(),
            number_of_rules: lint_service.linter().number_of_rules(),
            number_of_files,
            number_of_warnings: diagnostic_service.warnings_count(),
            number_of_errors: diagnostic_service.errors_count(),
            max_warnings_exceeded: diagnostic_service.max_warnings_exceeded(),
            deny_warnings: warning_options.deny_warnings,
            print_summary: matches!(output_options.format, OutputFormat::Default),
        })
    }
}

impl LintRunner {
    #[must_use]
    pub fn with_cwd(mut self, cwd: PathBuf) -> Self {
        self.cwd = cwd;
        self
    }

    fn get_diagnostic_service(
        warning_options: &WarningOptions,
        output_options: &OutputOptions,
        misc_options: &MiscOptions,
    ) -> DiagnosticService {
        let mut diagnostic_service = DiagnosticService::default()
            .with_quiet(warning_options.quiet)
            .with_silent(misc_options.silent)
            .with_max_warnings(warning_options.max_warnings);

        match output_options.format {
            OutputFormat::Default => {}
            OutputFormat::Json => diagnostic_service.set_json_reporter(),
            OutputFormat::Unix => diagnostic_service.set_unix_reporter(),
            OutputFormat::Checkstyle => diagnostic_service.set_checkstyle_reporter(),
            OutputFormat::Github => diagnostic_service.set_github_reporter(),
        }
        diagnostic_service
    }

    // moved into a separate function for readability, but it's only ever used
    // in one place.
    fn get_filters(
        filters_arg: Vec<(AllowWarnDeny, String)>,
    ) -> Result<Vec<LintFilter>, CliRunResult> {
        let mut filters = Vec::with_capacity(filters_arg.len());

        for (severity, filter_arg) in filters_arg {
            match LintFilter::new(severity, filter_arg) {
                Ok(filter) => {
                    filters.push(filter);
                }
                Err(InvalidFilterKind::Empty) => {
                    return Err(CliRunResult::InvalidOptions {
                        message: format!("Cannot {severity} an empty filter."),
                    });
                }
                Err(InvalidFilterKind::PluginMissing(filter)) => {
                    return Err(CliRunResult::InvalidOptions {
                        message: format!(
                            "Failed to {severity} filter {filter}: Plugin name is missing. Expected <plugin>/<rule>"
                        ),
                    });
                }
                Err(InvalidFilterKind::RuleMissing(filter)) => {
                    return Err(CliRunResult::InvalidOptions {
                        message: format!(
                            "Failed to {severity} filter {filter}: Rule name is missing. Expected <plugin>/<rule>"
                        ),
                    });
                }
            }
        }

        Ok(filters)
    }
}

#[cfg(all(test, not(target_os = "windows")))]
mod test {
    use std::env;

    use super::LintRunner;
    use crate::cli::{lint_command, CliRunResult, LintResult, Runner};

    fn test(args: &[&str]) -> LintResult {
        let mut new_args = vec!["--silent"];
        new_args.extend(args);
        let options = lint_command().run_inner(new_args.as_slice()).unwrap();
        match LintRunner::new(options).run() {
            CliRunResult::LintResult(lint_result) => lint_result,
            other => panic!("{other:?}"),
        }
    }

    fn test_with_cwd(cwd: &str, args: &[&str]) -> LintResult {
        let mut new_args = vec!["--silent"];
        new_args.extend(args);
        let options = lint_command().run_inner(new_args.as_slice()).unwrap();

        let mut current_cwd = env::current_dir().unwrap();
        current_cwd.push(cwd);

        match LintRunner::new(options).with_cwd(current_cwd).run() {
            CliRunResult::LintResult(lint_result) => lint_result,
            other => panic!("{other:?}"),
        }
    }

    fn test_invalid_options(args: &[&str]) -> String {
        let mut new_args = vec!["--quiet"];
        new_args.extend(args);
        let options = lint_command().run_inner(new_args.as_slice()).unwrap();
        match LintRunner::new(options).run() {
            CliRunResult::InvalidOptions { message } => message,
            other => {
                panic!("Expected InvalidOptions, got {other:?}");
            }
        }
    }

    #[test]
    fn no_arg() {
        let args = &[];
        let result = test(args);
        assert!(result.number_of_rules > 0);
        assert!(result.number_of_warnings > 0);
        assert_eq!(result.number_of_errors, 0);
    }

    #[test]
    fn dir() {
        let args = &["fixtures/linter"];
        let result = test(args);
        assert!(result.number_of_rules > 0);
        assert_eq!(result.number_of_files, 3);
        assert_eq!(result.number_of_warnings, 3);
        assert_eq!(result.number_of_errors, 0);
    }

    #[test]
    fn cwd() {
        let args = &["debugger.js"];
        let result = test_with_cwd("fixtures/linter", args);
        assert!(result.number_of_rules > 0);
        assert_eq!(result.number_of_files, 1);
        assert_eq!(result.number_of_warnings, 1);
        assert_eq!(result.number_of_errors, 0);
    }

    #[test]
    fn file() {
        let args = &["fixtures/linter/debugger.js"];
        let result = test(args);
        assert_eq!(result.number_of_files, 1);
        assert_eq!(result.number_of_warnings, 1);
        assert_eq!(result.number_of_errors, 0);
    }

    #[test]
    fn multi_files() {
        let args = &["fixtures/linter/debugger.js", "fixtures/linter/nan.js"];
        let result = test(args);
        assert_eq!(result.number_of_files, 2);
        assert_eq!(result.number_of_warnings, 2);
        assert_eq!(result.number_of_errors, 0);
    }

    #[test]
    fn wrong_extension() {
        let args = &["foo.asdf"];
        let result = test(args);
        assert_eq!(result.number_of_files, 0);
        assert_eq!(result.number_of_warnings, 0);
        assert_eq!(result.number_of_errors, 0);
    }

    #[test]
    fn ignore_pattern() {
        let args =
            &["--ignore-pattern", "**/*.js", "--ignore-pattern", "**/*.vue", "fixtures/linter"];
        let result = test(args);
        assert_eq!(result.number_of_files, 0);
        assert_eq!(result.number_of_warnings, 0);
        assert_eq!(result.number_of_errors, 0);
    }

    /// When a file is explicitly passed as a path and `--no-ignore`
    /// is not present, the ignore file should take precedence.
    /// See https://github.com/oxc-project/oxc/issues/1124
    #[test]
    fn ignore_file_overrides_explicit_args() {
        let args = &["--ignore-path", "fixtures/linter/.customignore", "fixtures/linter/nan.js"];
        let result = test(args);
        assert_eq!(result.number_of_files, 0);
        assert_eq!(result.number_of_warnings, 0);
        assert_eq!(result.number_of_errors, 0);
    }

    #[test]
    fn ignore_file_no_ignore() {
        let args = &[
            "--ignore-path",
            "fixtures/linter/.customignore",
            "--no-ignore",
            "fixtures/linter/nan.js",
        ];
        let result = test(args);
        assert_eq!(result.number_of_files, 1);
        assert_eq!(result.number_of_warnings, 1);
        assert_eq!(result.number_of_errors, 0);
    }

    #[test]
    fn filter_allow_all() {
        let args = &["-A", "all", "fixtures/linter"];
        let result = test(args);
        assert!(result.number_of_files > 0);
        assert_eq!(result.number_of_warnings, 0);
        assert_eq!(result.number_of_errors, 0);
    }

    #[test]
    fn filter_allow_one() {
        let args = &["-W", "correctness", "-A", "no-debugger", "fixtures/linter/debugger.js"];
        let result = test(args);
        assert_eq!(result.number_of_files, 1);
        assert_eq!(result.number_of_warnings, 0);
        assert_eq!(result.number_of_errors, 0);
    }

    #[test]
    fn filter_error() {
        let args = &["-D", "correctness", "fixtures/linter/debugger.js"];
        let result = test(args);
        assert_eq!(result.number_of_files, 1);
        assert_eq!(result.number_of_warnings, 0);
        assert_eq!(result.number_of_errors, 1);
    }

    #[test]
    fn eslintrc_error() {
        let args = &["-c", "fixtures/linter/eslintrc.json", "fixtures/linter/debugger.js"];
        let result = test(args);
        assert_eq!(result.number_of_files, 1);
        assert_eq!(result.number_of_warnings, 0);
        assert_eq!(result.number_of_errors, 1);
    }

    #[test]
    fn eslintrc_off() {
        let args = &["-c", "fixtures/eslintrc_off/eslintrc.json", "fixtures/eslintrc_off/test.js"];
        let result = test(args);
        assert_eq!(result.number_of_files, 1);
        assert_eq!(result.number_of_warnings, 1); // triggered by no_empty_file
        assert_eq!(result.number_of_errors, 0);
    }

    // ToDo: enable test when we can change the `cwd` of the process
    // #[test]
    // fn oxlint_config_auto_detection() {
    //     let args = &["fixtures/auto_config_detection/debugger.js"];
    //     let result = test(args);
    //     assert_eq!(result.number_of_files, 1);
    //     assert_eq!(result.number_of_warnings, 0);
    //     assert_eq!(result.number_of_errors, 1);
    // }

    #[test]
    fn eslintrc_no_undef() {
        let args = &[
            "-W",
            "no-undef",
            "-c",
            "fixtures/no_undef/eslintrc.json",
            "fixtures/no_undef/test.js",
        ];
        let result = test(args);
        assert_eq!(result.number_of_files, 1);
        assert_eq!(result.number_of_warnings, 1);
        assert_eq!(result.number_of_errors, 0);
    }

    #[test]
    fn eslintrc_no_env() {
        let args = &[
            "-W",
            "no-undef",
            "-c",
            "fixtures/eslintrc_env/eslintrc_no_env.json",
            "fixtures/eslintrc_env/test.js",
        ];
        let result = test(args);
        assert_eq!(result.number_of_files, 1);
        assert_eq!(result.number_of_warnings, 1);
        assert_eq!(result.number_of_errors, 0);
    }

    #[test]
    fn eslintrc_with_env() {
        let args = &[
            "-c",
            "fixtures/eslintrc_env/eslintrc_env_browser.json",
            "fixtures/eslintrc_env/test.js",
        ];
        let result = test(args);
        assert_eq!(result.number_of_files, 1);
        assert_eq!(result.number_of_warnings, 0);
        assert_eq!(result.number_of_errors, 0);
    }

    #[test]
    fn no_empty_allow_empty_catch() {
        let args = &[
            "-c",
            "fixtures/no_empty_allow_empty_catch/eslintrc.json",
            "-W",
            "no-empty",
            "fixtures/no_empty_allow_empty_catch/test.js",
        ];
        let result = test(args);
        assert_eq!(result.number_of_files, 1);
        assert_eq!(result.number_of_warnings, 0);
        assert_eq!(result.number_of_errors, 0);
    }

    #[test]
    fn no_empty_disallow_empty_catch() {
        let args = &[
            "-c",
            "fixtures/no_empty_disallow_empty_catch/eslintrc.json",
            "-W",
            "no-empty",
            "fixtures/no_empty_disallow_empty_catch/test.js",
        ];
        let result = test(args);
        assert_eq!(result.number_of_files, 1);
        assert_eq!(result.number_of_warnings, 1);
        assert_eq!(result.number_of_errors, 0);
    }

    #[test]
    fn no_console_off() {
        let args =
            &["-c", "fixtures/no_console_off/eslintrc.json", "fixtures/no_console_off/test.js"];
        let result = test(args);
        assert_eq!(result.number_of_files, 1);
        assert_eq!(result.number_of_warnings, 0);
        assert_eq!(result.number_of_errors, 0);
    }

    #[test]
    fn typescript_eslint() {
        let args = &[
            "-c",
            "fixtures/typescript_eslint/eslintrc.json",
            "fixtures/typescript_eslint/test.ts",
        ];
        let result = test(args);
        assert_eq!(result.number_of_files, 1);
        assert_eq!(result.number_of_warnings, 3);
        assert_eq!(result.number_of_errors, 0);
    }

    #[test]
    fn typescript_eslint_off() {
        let args = &[
            "-c",
            "fixtures/typescript_eslint/eslintrc.json",
            "--disable-typescript-plugin",
            "fixtures/typescript_eslint/test.ts",
        ];
        test(args);
    }

    #[test]
    fn lint_vue_file() {
        let args = &["fixtures/vue/debugger.vue"];
        let result = test(args);
        assert_eq!(result.number_of_files, 1);
        assert_eq!(result.number_of_warnings, 2);
        assert_eq!(result.number_of_errors, 0);
    }

    #[test]
    fn lint_empty_vue_file() {
        let args = &["fixtures/vue/empty.vue"];
        let result = test(args);
        assert_eq!(result.number_of_files, 1);
        assert_eq!(result.number_of_warnings, 0);
        assert_eq!(result.number_of_errors, 0);
    }

    #[test]
    fn lint_astro_file() {
        let args = &["fixtures/astro/debugger.astro"];
        let result = test(args);
        assert_eq!(result.number_of_files, 1);
        assert_eq!(result.number_of_warnings, 4);
        assert_eq!(result.number_of_errors, 0);
    }

    #[test]
    fn lint_svelte_file() {
        let args = &["fixtures/svelte/debugger.svelte"];
        let result = test(args);
        assert_eq!(result.number_of_files, 1);
        assert_eq!(result.number_of_warnings, 2);
        assert_eq!(result.number_of_errors, 0);
    }

    #[test]
    fn test_tsconfig_option() {
        // passed
        test(&["--tsconfig", "fixtures/tsconfig/tsconfig.json"]);

        // failed
        assert!(test_invalid_options(&["--tsconfig", "oxc/tsconfig.json"])
            .contains("oxc/tsconfig.json\" does not exist, Please provide a valid tsconfig file."));
    }

    #[test]
    fn test_enable_vitest_rule_without_plugin() {
        let args = &[
            "-c",
            "fixtures/eslintrc_vitest_replace/eslintrc.json",
            "fixtures/eslintrc_vitest_replace/foo.test.js",
        ];
        test(args);
    }

    #[test]
    fn test_enable_vitest_plugin() {
        let args = &[
            "--vitest-plugin",
            "-c",
            "fixtures/eslintrc_vitest_replace/eslintrc.json",
            "fixtures/eslintrc_vitest_replace/foo.test.js",
        ];
        let result = test(args);
        assert_eq!(result.number_of_files, 1);
        assert_eq!(result.number_of_errors, 1);
    }

    #[test]
    fn test_import_plugin_enabled_in_config() {
        let args = &["-c", "fixtures/import/.oxlintrc.json", "fixtures/import/test.js"];
        let result = test(args);
        assert_eq!(result.number_of_files, 1);
        assert_eq!(result.number_of_warnings, 0);
        assert_eq!(result.number_of_errors, 1);
    }

    #[test]
    fn test_fix() {
        use std::fs;
        let file = "fixtures/linter/fix.js";
        let args = &["--fix", file];
        let content = fs::read_to_string(file).unwrap();
        assert_eq!(&content, "debugger\n");

        // Apply fix to the file.
        let _ = test(args);
        assert_eq!(fs::read_to_string(file).unwrap(), "\n");

        // File should not be modified if no fix is applied.
        let modified_before = fs::metadata(file).unwrap().modified().unwrap();
        let _ = test(args);
        let modified_after = fs::metadata(file).unwrap().modified().unwrap();
        assert_eq!(modified_before, modified_after);

        // Write the file back.
        fs::write(file, content).unwrap();
    }

    #[test]
    fn test_print_config_ban_all_rules() {
        let args = &["-A", "all", "--print-config"];
        let options = lint_command().run_inner(args).unwrap();
        let ret = LintRunner::new(options).run();
        let CliRunResult::PrintConfigResult { config_file: config } = ret else {
            panic!("Expected PrintConfigResult, got {ret:?}")
        };

        let expect_json =
            std::fs::read_to_string("fixtures/print_config/normal/expect.json").unwrap();
        assert_eq!(config, expect_json.trim());
    }

    #[test]
    fn test_print_config_ban_rules() {
        let args = &[
            "-c",
            "fixtures/print_config/ban_rules/eslintrc.json",
            "-A",
            "all",
            "-D",
            "eqeqeq",
            "--print-config",
        ];
        let options = lint_command().run_inner(args).unwrap();
        let ret = LintRunner::new(options).run();
        let CliRunResult::PrintConfigResult { config_file: config } = ret else {
            panic!("Expected PrintConfigResult, got {ret:?}")
        };

        let expect_json =
            std::fs::read_to_string("fixtures/print_config/ban_rules/expect.json").unwrap();
        assert_eq!(config, expect_json.trim());
    }

    #[test]
    fn test_overrides() {
        let result =
            test(&["-c", "fixtures/overrides/.oxlintrc.json", "fixtures/overrides/test.js"]);
        assert_eq!(result.number_of_files, 1);
        assert_eq!(result.number_of_warnings, 0);
        assert_eq!(result.number_of_errors, 1);

        let result =
            test(&["-c", "fixtures/overrides/.oxlintrc.json", "fixtures/overrides/test.ts"]);
        assert_eq!(result.number_of_files, 1);
        assert_eq!(result.number_of_warnings, 1);
        assert_eq!(result.number_of_errors, 1);

        let result =
            test(&["-c", "fixtures/overrides/.oxlintrc.json", "fixtures/overrides/other.jsx"]);
        assert_eq!(result.number_of_files, 1);
        assert_eq!(result.number_of_warnings, 0);
        assert_eq!(result.number_of_errors, 1);
    }
}<|MERGE_RESOLUTION|>--- conflicted
+++ resolved
@@ -102,15 +102,9 @@
 
         let number_of_files = paths.len();
 
-<<<<<<< HEAD
-        let cwd = std::env::current_dir().unwrap();
-
         let mut oxlintrc = Oxlintrc::default();
-
+        
         if let Some(config_path) = basic_options.config.as_ref() {
-=======
-        let mut oxlintrc = if let Some(config_path) = basic_options.config.as_ref() {
->>>>>>> 666b6c10
             match Oxlintrc::from_file(config_path) {
                 Ok(config) => oxlintrc = config,
                 Err(diagnostic) => {
@@ -136,7 +130,7 @@
             ];
 
             for config_file in search_configs {
-                let mut config_path = cwd.clone();
+                let mut config_path = self.cwd.clone();
                 config_path.push(config_file);
 
                 if let Ok(result) = Oxlintrc::from_file(&config_path) {
@@ -451,15 +445,14 @@
         assert_eq!(result.number_of_errors, 0);
     }
 
-    // ToDo: enable test when we can change the `cwd` of the process
-    // #[test]
-    // fn oxlint_config_auto_detection() {
-    //     let args = &["fixtures/auto_config_detection/debugger.js"];
-    //     let result = test(args);
-    //     assert_eq!(result.number_of_files, 1);
-    //     assert_eq!(result.number_of_warnings, 0);
-    //     assert_eq!(result.number_of_errors, 1);
-    // }
+    #[test]
+    fn oxlint_config_auto_detection() {
+        let args = &["debugger.js"];
+        let result = test_with_cwd("fixtures/auto_config_detection", args);
+        assert_eq!(result.number_of_files, 1);
+        assert_eq!(result.number_of_warnings, 0);
+        assert_eq!(result.number_of_errors, 1);
+    }
 
     #[test]
     fn eslintrc_no_undef() {
