--- conflicted
+++ resolved
@@ -77,11 +77,6 @@
     formattedText: string;
     prettierFormattedText: string;
     prettierIrText: string;
-<<<<<<< HEAD
-    comments: Comment[];
-    diagnostics: Error[];
-=======
->>>>>>> bf16668d
 }
 
 export interface Comment {
@@ -117,7 +112,16 @@
 }
 
 
-<<<<<<< HEAD
+export type NodeId = number;
+export type NodeFlags = {
+    JSDoc: 1,
+    Class: 2,
+    HasYield: 4
+    Parameter: 8
+};
+
+
+
 export type ReferenceId = number;
 export type ReferenceFlags = {
     None: 0,
@@ -130,43 +134,6 @@
 
 
 export type ScopeId = number;
-
-
-=======
-export type NodeId = number;
-export type NodeFlags = {
-    JSDoc: 1,
-    Class: 2,
-    HasYield: 4
-    Parameter: 8
-};
->>>>>>> bf16668d
-
-
-
-<<<<<<< HEAD
-
-
-export type NodeId = number;
-export type NodeFlags = {
-    JSDoc: 1,
-    Class: 2,
-    HasYield: 4
-    Parameter: 8
-};
-=======
-export type ReferenceId = number;
-export type ReferenceFlags = {
-    None: 0,
-    Read: 0b1,
-    Write: 0b10,
-    Type: 0b100,
-    Value: 0b11
-}
-
-
->>>>>>> bf16668d
-
 
 
 
