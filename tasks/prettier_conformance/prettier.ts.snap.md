--- conflicted
+++ resolved
@@ -1,8 +1,4 @@
-<<<<<<< HEAD
-ts compatibility: 54/526 (10.27%)
-=======
-ts compatibility: 55/526 (10.46%)
->>>>>>> 31e9db44
+ts compatibility: 59/526 (11.22%)
 
 # Failed
 
